--- conflicted
+++ resolved
@@ -4,10 +4,6 @@
 	"context"
 	"encoding/json"
 	"fmt"
-<<<<<<< HEAD
-=======
-	"k8s.io/apimachinery/pkg/types"
->>>>>>> 88a4ba84
 	"reflect"
 	"sort"
 	"time"
@@ -15,13 +11,7 @@
 	"k8s.io/apimachinery/pkg/types"
 
 	"github.com/go-logr/logr"
-<<<<<<< HEAD
-	applicationapiv1alpha1 "github.com/redhat-appstudio/application-api/api/v1alpha1"
-	"github.com/redhat-appstudio/integration-service/api/v1beta1"
-	jsonschema "github.com/santhosh-tekuri/jsonschema/v5"
-=======
 	"github.com/santhosh-tekuri/jsonschema/v5"
->>>>>>> 88a4ba84
 	tektonv1beta1 "github.com/tektoncd/pipeline/pkg/apis/pipeline/v1beta1"
 	"knative.dev/pkg/apis"
 	"sigs.k8s.io/controller-runtime/pkg/client"
@@ -41,10 +31,6 @@
 	// AppStudioTestOutputFailure is the result that's set when the AppStudio test fails.
 	AppStudioTestOutputFailure = "FAILURE"
 
-<<<<<<< HEAD
-	// HACBSTestOutputError is the result that's set when the HACBS test produces an error.
-	HACBSTestOutputError = "ERROR"
-=======
 	// AppStudioTestOutputWarning is the result that's set when the AppStudio test passes with a warning.
 	AppStudioTestOutputWarning = "WARNING"
 
@@ -53,7 +39,6 @@
 
 	// AppStudioTestOutputError is the result that's set when the AppStudio test produces an error.
 	AppStudioTestOutputError = "ERROR"
->>>>>>> 88a4ba84
 )
 
 // AppStudioTestResult matches AppStudio TaskRun result contract
@@ -106,11 +91,7 @@
 	logger           logr.Logger
 	pipelineTaskName string
 	trStatus         *tektonv1beta1.TaskRunStatus
-<<<<<<< HEAD
-	testResult       *HACBSTestResult
-=======
 	testResult       *AppStudioTestResult
->>>>>>> 88a4ba84
 }
 
 // NewTaskRunFromTektonTaskRun creates and returns am integration TaskRun from the TaskRunStatus.
@@ -158,20 +139,6 @@
 	}
 
 	for _, taskRunResult := range t.trStatus.TaskRunResults {
-<<<<<<< HEAD
-		if taskRunResult.Name == HACBSTestOutputName {
-			var result HACBSTestResult
-			var v interface{}
-			err := json.Unmarshal([]byte(taskRunResult.Value.StringVal), &result)
-			if err != nil {
-				return nil, fmt.Errorf("error while mapping json data from taskRun %s: to HACBSTestResult %w", taskRunResult.Name, err)
-			}
-			if err := json.Unmarshal([]byte(taskRunResult.Value.StringVal), &v); err != nil {
-				return nil, fmt.Errorf("error while mapping json data from taskRun %s: %w", taskRunResult.Name, err)
-			}
-			if err = sch.Validate(v); err != nil {
-				return nil, fmt.Errorf("error validating schema of results from taskRun %s: %w", taskRunResult.Name, err)
-=======
 		if taskRunResult.Name == LegacyTestOutputName || taskRunResult.Name == TestOutputName {
 			var result AppStudioTestResult
 			var v interface{}
@@ -181,7 +148,6 @@
 			}
 			if err := json.Unmarshal([]byte(taskRunResult.Value.StringVal), &v); err != nil {
 				return nil, fmt.Errorf("error while mapping json data from taskRun %s: %w", taskRunResult.Name, err)
->>>>>>> 88a4ba84
 			}
 			if err = sch.Validate(v); err != nil {
 				return nil, fmt.Errorf("error validating schema of results from taskRun %s: %w", taskRunResult.Name, err)
@@ -212,40 +178,6 @@
 	return s[i].GetStartTime().Before(s[j].GetStartTime())
 }
 
-<<<<<<< HEAD
-// GetRequiredIntegrationTestScenariosForApplication returns the IntegrationTestScenarios used by the application being processed.
-// An IntegrationTestScenarios will only be returned if it has the test.appstudio.openshift.io/optional
-// label not set to true or if it is missing the label entirely.
-func GetRequiredIntegrationTestScenariosForApplication(adapterClient client.Client, ctx context.Context, application *applicationapiv1alpha1.Application) (*[]v1beta1.IntegrationTestScenario, error) {
-	integrationList := &v1beta1.IntegrationTestScenarioList{}
-	labelRequirement, err := labels.NewRequirement("test.appstudio.openshift.io/optional", selection.NotIn, []string{"true"})
-	if err != nil {
-		return nil, err
-	}
-	labelSelector := labels.NewSelector().Add(*labelRequirement)
-
-	opts := &client.ListOptions{
-		Namespace:     application.Namespace,
-		FieldSelector: fields.OneTermEqualSelector("spec.application", application.Name),
-		LabelSelector: labelSelector,
-	}
-
-	err = adapterClient.List(ctx, integrationList, opts)
-	if err != nil {
-		return nil, err
-	}
-
-	return &integrationList.Items, nil
-}
-
-// GetAllIntegrationTestScenariosForApplication returns all IntegrationTestScenarios used by the application being processed.
-func GetAllIntegrationTestScenariosForApplication(adapterClient client.Client, ctx context.Context, application *applicationapiv1alpha1.Application) (*[]v1beta1.IntegrationTestScenario, error) {
-	integrationList := &v1beta1.IntegrationTestScenarioList{}
-
-	opts := &client.ListOptions{
-		Namespace:     application.Namespace,
-		FieldSelector: fields.OneTermEqualSelector("spec.application", application.Name),
-=======
 // CalculateIntegrationPipelineRunOutcome checks the Tekton results for a given PipelineRun and calculates the overall outcome.
 // If any of the tasks with the TEST_OUTPUT result don't have the `result` field set to SUCCESS or SKIPPED, it returns false.
 func CalculateIntegrationPipelineRunOutcome(adapterClient client.Client, ctx context.Context, logger logr.Logger, pipelineRun *tektonv1beta1.PipelineRun) (bool, error) {
@@ -260,7 +192,6 @@
 	if !HasPipelineRunSucceeded(pipelineRun) {
 		logger.Error(fmt.Errorf("PipelineRun %s in namespace %s failed for %s", pipelineRun.Name, pipelineRun.Namespace, GetPipelineRunFailedReason(pipelineRun)), "PipelineRun failed without test results of TaskRuns")
 		return false, nil
->>>>>>> 88a4ba84
 	}
 	// Check if the pipelineRun.Status contains the childReferences to TaskRuns
 	if !reflect.ValueOf(pipelineRun.Status.ChildReferences).IsZero() {
@@ -271,105 +202,11 @@
 		}
 	}
 
-<<<<<<< HEAD
-	return &integrationList.Items, nil
-}
-
-// CalculateIntegrationPipelineRunOutcome checks the Tekton results for a given PipelineRun and calculates the overall outcome.
-// If any of the tasks with the HACBS_TEST_OUTPUT result don't have the `result` field set to SUCCESS or SKIPPED, it returns false.
-func CalculateIntegrationPipelineRunOutcome(adapterClient client.Client, ctx context.Context, logger logr.Logger, pipelineRun *tektonv1beta1.PipelineRun) (bool, error) {
-	var results []*HACBSTestResult
-	var err error
-	// Check if the pipelineRun.Status contains the childReferences to TaskRuns
-	if !reflect.ValueOf(pipelineRun.Status.ChildReferences).IsZero() {
-		// If the pipelineRun.Status contains the childReferences, parse them in the new way by querying for TaskRuns
-		results, err = GetHACBSTestResultsFromPipelineRunWithChildReferences(adapterClient, ctx, logger, pipelineRun)
-		if err != nil {
-			return false, fmt.Errorf("error while getting test results from pipelineRun %s: %w", pipelineRun.Name, err)
-		}
-	}
-
-=======
->>>>>>> 88a4ba84
 	for _, result := range results {
 		if result.Result != AppStudioTestOutputSuccess && result.Result != AppStudioTestOutputSkipped {
 			return false, nil
 		}
 	}
-<<<<<<< HEAD
-
-	return true, nil
-}
-
-// GetAllPipelineRunsForSnapshotAndScenario returns all Integration PipelineRun for the
-// associated Snapshot and IntegrationTestScenario. In the case the List operation fails,
-// an error will be returned.
-func GetAllPipelineRunsForSnapshotAndScenario(adapterClient client.Client, ctx context.Context, snapshot *applicationapiv1alpha1.Snapshot, integrationTestScenario *v1beta1.IntegrationTestScenario) (*[]tektonv1beta1.PipelineRun, error) {
-	integrationPipelineRuns := &tektonv1beta1.PipelineRunList{}
-	opts := []client.ListOption{
-		client.InNamespace(snapshot.Namespace),
-		client.MatchingLabels{
-			"pipelines.appstudio.openshift.io/type": "test",
-			"appstudio.openshift.io/snapshot":       snapshot.Name,
-			"test.appstudio.openshift.io/scenario":  integrationTestScenario.Name,
-		},
-	}
-
-	err := adapterClient.List(ctx, integrationPipelineRuns, opts...)
-	if err != nil {
-		return nil, err
-	}
-	return &integrationPipelineRuns.Items, nil
-}
-
-// GetAllBuildPipelineRunsForComponent returns all PipelineRun for the
-// associated component. In the case the List operation fails,
-// an error will be returned.
-func GetAllBuildPipelineRunsForComponent(adapterClient client.Client, ctx context.Context, component *applicationapiv1alpha1.Component) (*[]tektonv1beta1.PipelineRun, error) {
-	buildPipelineRuns := &tektonv1beta1.PipelineRunList{}
-	opts := []client.ListOption{
-		client.InNamespace(component.Namespace),
-		client.MatchingLabels{
-			"pipelines.appstudio.openshift.io/type": "build",
-			"appstudio.openshift.io/component":      component.Name,
-		},
-	}
-
-	err := adapterClient.List(ctx, buildPipelineRuns, opts...)
-	if err != nil {
-		return nil, err
-	}
-	return &buildPipelineRuns.Items, nil
-}
-
-// GetSucceededBuildPipelineRunsForComponent returns all  succeeded PipelineRun for the
-// associated component. In the case the List operation fails,
-// an error will be returned.
-func GetSucceededBuildPipelineRunsForComponent(adapterClient client.Client, ctx context.Context, component *applicationapiv1alpha1.Component) (*[]tektonv1beta1.PipelineRun, error) {
-	var succeededPipelineRuns []tektonv1beta1.PipelineRun
-
-	buildPipelineRuns, err := GetAllBuildPipelineRunsForComponent(adapterClient, ctx, component)
-	if err != nil {
-		return nil, err
-	}
-
-	for _, pipelineRun := range *buildPipelineRuns {
-		pipelineRun := pipelineRun // G601
-		if HasPipelineRunSucceeded(&pipelineRun) {
-			succeededPipelineRuns = append(succeededPipelineRuns, pipelineRun)
-		}
-
-	}
-	return &succeededPipelineRuns, nil
-}
-
-// GetLatestPipelineRunForSnapshotAndScenario returns the latest Integration PipelineRun for the
-// associated Snapshot and IntegrationTestScenario. In the case the List operation fails,
-// an error will be returned.
-func GetLatestPipelineRunForSnapshotAndScenario(adapterClient client.Client, ctx context.Context, snapshot *applicationapiv1alpha1.Snapshot, integrationTestScenario *v1beta1.IntegrationTestScenario) (*tektonv1beta1.PipelineRun, error) {
-	var latestIntegrationPipelineRun = &tektonv1beta1.PipelineRun{}
-	integrationPipelineRuns, err := GetAllPipelineRunsForSnapshotAndScenario(adapterClient, ctx, snapshot, integrationTestScenario)
-=======
 
 	return true, nil
 }
@@ -378,44 +215,11 @@
 // that also contain a TEST_OUTPUT result and returns the parsed data
 func GetAppStudioTestResultsFromPipelineRunWithChildReferences(adapterClient client.Client, ctx context.Context, logger logr.Logger, pipelineRun *tektonv1beta1.PipelineRun) ([]*AppStudioTestResult, error) {
 	taskRuns, err := GetAllChildTaskRunsForPipelineRun(adapterClient, ctx, logger, pipelineRun)
->>>>>>> 88a4ba84
 	if err != nil {
 		return nil, err
 	}
 
-<<<<<<< HEAD
-	latestIntegrationPipelineRun = nil
-	for _, pipelineRun := range *integrationPipelineRuns {
-		pipelineRun := pipelineRun // G601
-		if pipelineRun.Status.GetCondition(apis.ConditionSucceeded).IsTrue() {
-			if latestIntegrationPipelineRun == nil {
-				latestIntegrationPipelineRun = &pipelineRun
-			} else {
-				if pipelineRun.Status.CompletionTime.Time.After(latestIntegrationPipelineRun.Status.CompletionTime.Time) {
-					latestIntegrationPipelineRun = &pipelineRun
-				}
-			}
-		}
-	}
-	if latestIntegrationPipelineRun != nil {
-		return latestIntegrationPipelineRun, nil
-	}
-
-	return nil, err
-}
-
-// GetHACBSTestResultsFromPipelineRunWithChildReferences finds all TaskRuns from childReferences of the PipelineRun
-// that also contain a HACBS_TEST_OUTPUT result and returns the parsed data
-func GetHACBSTestResultsFromPipelineRunWithChildReferences(adapterClient client.Client, ctx context.Context, logger logr.Logger, pipelineRun *tektonv1beta1.PipelineRun) ([]*HACBSTestResult, error) {
-	taskRuns, err := GetAllChildTaskRunsForPipelineRun(adapterClient, ctx, logger, pipelineRun)
-	if err != nil {
-		return nil, err
-	}
-
-	results := []*HACBSTestResult{}
-=======
 	results := []*AppStudioTestResult{}
->>>>>>> 88a4ba84
 	for _, tr := range taskRuns {
 		r, err := tr.GetTestResult()
 		if err != nil {
