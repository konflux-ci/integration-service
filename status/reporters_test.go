package status_test

import (
	"context"
	"k8s.io/apimachinery/pkg/api/meta"
	"k8s.io/apimachinery/pkg/runtime"
	"strings"
	"time"

	"github.com/go-logr/logr"
	. "github.com/onsi/ginkgo/v2"
	. "github.com/onsi/gomega"
	pacv1alpha1 "github.com/openshift-pipelines/pipelines-as-code/pkg/apis/pipelinesascode/v1alpha1"
	"github.com/redhat-appstudio/integration-service/git/github"
	"github.com/redhat-appstudio/integration-service/status"
	tektonv1beta1 "github.com/tektoncd/pipeline/pkg/apis/pipeline/v1beta1"
	v1 "k8s.io/api/core/v1"
	metav1 "k8s.io/apimachinery/pkg/apis/meta/v1"
	"k8s.io/apimachinery/pkg/types"
	"knative.dev/pkg/apis"
	"sigs.k8s.io/controller-runtime/pkg/client"
)

type CreateAppInstallationTokenResult struct {
	Token string
	Error error
}

type CreateCheckRunResult struct {
	ID    *int64
	Error error
	cra   *github.CheckRunAdapter
}

type UpdateCheckRunResult struct {
	Error error
	cra   *github.CheckRunAdapter
}

type GetCheckRunIDResult struct {
	ID    *int64
	Error error
}

type CreateCommentResult struct {
	ID          int64
	Error       error
	body        string
	issueNumber int
}

type CreateCommitStatusResult struct {
	ID            int64
	Error         error
	state         string
	description   string
	statusContext string
}

type MockGitHubClient struct {
	CreateAppInstallationTokenResult
	CreateCheckRunResult
	UpdateCheckRunResult
	GetCheckRunIDResult
	CreateCommentResult
	CreateCommitStatusResult
}

func (c *MockGitHubClient) CreateAppInstallationToken(ctx context.Context, appID int64, installationID int64, privateKey []byte) (string, error) {
	return c.CreateAppInstallationTokenResult.Token, c.CreateAppInstallationTokenResult.Error
}

func (c *MockGitHubClient) SetOAuthToken(ctx context.Context, token string) {}

func (c *MockGitHubClient) CreateCheckRun(ctx context.Context, cra *github.CheckRunAdapter) (*int64, error) {
	c.CreateCheckRunResult.cra = cra
	return c.CreateCheckRunResult.ID, c.CreateCheckRunResult.Error
}

func (c *MockGitHubClient) UpdateCheckRun(ctx context.Context, checkRunID int64, cra *github.CheckRunAdapter) error {
	c.UpdateCheckRunResult.cra = cra
	return c.UpdateCheckRunResult.Error
}

func (c *MockGitHubClient) GetCheckRunID(context.Context, string, string, string, string, int64) (*int64, error) {
	return c.GetCheckRunIDResult.ID, c.GetCheckRunIDResult.Error
}

func (c *MockGitHubClient) CreateComment(ctx context.Context, owner string, repo string, issueNumber int, body string) (int64, error) {
	c.CreateCommentResult.body = body
	c.CreateCommentResult.issueNumber = issueNumber
	return c.CreateCommentResult.ID, c.CreateCommentResult.Error
}

func (c *MockGitHubClient) CreateCommitStatus(ctx context.Context, owner string, repo string, SHA string, state string, description string, statusContext string) (int64, error) {
	c.CreateCommitStatusResult.state = state
	c.CreateCommitStatusResult.description = description
	c.CreateCommitStatusResult.statusContext = statusContext
	return c.CreateCommitStatusResult.ID, c.CreateCommitStatusResult.Error
}

type MockK8sClient struct {
	getInterceptor     func(key client.ObjectKey, obj client.Object)
	listInterceptor    func(list client.ObjectList)
	genericInterceptor func(obj client.Object)
	err                error
}

func (c *MockK8sClient) List(ctx context.Context, list client.ObjectList, opts ...client.ListOption) error {
	if c.listInterceptor != nil {
		c.listInterceptor(list)
	}
	return c.err
}

func (c *MockK8sClient) Get(ctx context.Context, key types.NamespacedName, obj client.Object, opts ...client.GetOption) error {
	if c.getInterceptor != nil {
		c.getInterceptor(key, obj)
	}
	return c.err
}

func (c *MockK8sClient) Create(ctx context.Context, obj client.Object, opts ...client.CreateOption) error {
	if c.genericInterceptor != nil {
		c.genericInterceptor(obj)
	}
	return c.err
}

func (c *MockK8sClient) Update(ctx context.Context, obj client.Object, opts ...client.UpdateOption) error {
	if c.genericInterceptor != nil {
		c.genericInterceptor(obj)
	}
	return c.err
}

func (c *MockK8sClient) Patch(ctx context.Context, obj client.Object, patch client.Patch, opts ...client.PatchOption) error {
	if c.genericInterceptor != nil {
		c.genericInterceptor(obj)
	}
	return c.err
}

func (c *MockK8sClient) Delete(ctx context.Context, obj client.Object, opts ...client.DeleteOption) error {
	if c.genericInterceptor != nil {
		c.genericInterceptor(obj)
	}
	return c.err
}

func (c *MockK8sClient) DeleteAllOf(ctx context.Context, obj client.Object, opts ...client.DeleteAllOfOption) error {
	if c.genericInterceptor != nil {
		c.genericInterceptor(obj)
	}
	return c.err
}

func (c *MockK8sClient) Status() client.SubResourceWriter {
	panic("implement me")
}

func (c *MockK8sClient) SubResource(subResource string) client.SubResourceClient {
	panic("implement me")
}

func (c *MockK8sClient) Scheme() *runtime.Scheme {
	panic("implement me")
}

func (c *MockK8sClient) RESTMapper() meta.RESTMapper {
	panic("implement me")
}

func setPipelineRunOutcome(pipelineRun *tektonv1beta1.PipelineRun, taskRun *tektonv1beta1.TaskRun) {
	pipelineRun.Status = tektonv1beta1.PipelineRunStatus{
		PipelineRunStatusFields: tektonv1beta1.PipelineRunStatusFields{
			CompletionTime: &metav1.Time{Time: time.Now()},
			ChildReferences: []tektonv1beta1.ChildStatusReference{
				{
					Name:             taskRun.Name,
					PipelineTaskName: "pipeline1-task1",
				},
			},
		},
	}
	pipelineRun.Status.SetCondition(&apis.Condition{
		Type:    apis.ConditionSucceeded,
		Message: "sample msg",
		Status:  "True",
	})
}

var _ = Describe("GitHubReporter", func() {

	var reporter *status.GitHubReporter
	var pipelineRun *tektonv1beta1.PipelineRun
	var mockK8sClient *MockK8sClient
	var mockGitHubClient *MockGitHubClient
	var successfulTaskRun *tektonv1beta1.TaskRun
	var failedTaskRun *tektonv1beta1.TaskRun
	var skippedTaskRun *tektonv1beta1.TaskRun

	BeforeEach(func() {
		now := time.Now()

		successfulTaskRun = &tektonv1beta1.TaskRun{
			ObjectMeta: metav1.ObjectMeta{
				Name:      "test-taskrun-pass",
				Namespace: "default",
			},
			Spec: tektonv1beta1.TaskRunSpec{
				TaskRef: &tektonv1beta1.TaskRef{
					Name:   "test-taskrun-pass",
					Bundle: "quay.io/redhat-appstudio/example-tekton-bundle:test",
				},
			},
			Status: tektonv1beta1.TaskRunStatus{
				TaskRunStatusFields: tektonv1beta1.TaskRunStatusFields{
					StartTime:      &metav1.Time{Time: now},
					CompletionTime: &metav1.Time{Time: now.Add(5 * time.Minute)},
					TaskRunResults: []tektonv1beta1.TaskRunResult{
						{
<<<<<<< HEAD
							Name: "HACBS_TEST_OUTPUT",
=======
							Name: "TEST_OUTPUT",
>>>>>>> 88a4ba84
							Value: *tektonv1beta1.NewArrayOrString(`{
											"result": "SUCCESS",
											"timestamp": "1665405318",
											"failures": 0,
											"successes": 10,
											"warnings": 0
										}`),
						},
					},
				},
			},
		}

		failedTaskRun = &tektonv1beta1.TaskRun{
			ObjectMeta: metav1.ObjectMeta{
				Name:      "test-taskrun-fail",
				Namespace: "default",
			},
			Spec: tektonv1beta1.TaskRunSpec{
				TaskRef: &tektonv1beta1.TaskRef{
					Name:   "test-taskrun-fail",
					Bundle: "quay.io/redhat-appstudio/example-tekton-bundle:test",
				},
			},
			Status: tektonv1beta1.TaskRunStatus{
				TaskRunStatusFields: tektonv1beta1.TaskRunStatusFields{
					StartTime:      &metav1.Time{Time: now},
					CompletionTime: &metav1.Time{Time: now.Add(5 * time.Minute)},
					TaskRunResults: []tektonv1beta1.TaskRunResult{
						{
<<<<<<< HEAD
							Name: "HACBS_TEST_OUTPUT",
=======
							Name: "TEST_OUTPUT",
>>>>>>> 88a4ba84
							Value: *tektonv1beta1.NewArrayOrString(`{
											"result": "FAILURE",
											"timestamp": "1665405317",
											"failures": 1,
											"successes": 0,
											"warnings": 0
										}`),
						},
					},
				},
			},
		}

		skippedTaskRun = &tektonv1beta1.TaskRun{
			ObjectMeta: metav1.ObjectMeta{
				Name:      "test-taskrun-skip",
				Namespace: "default",
			},
			Spec: tektonv1beta1.TaskRunSpec{
				TaskRef: &tektonv1beta1.TaskRef{
					Name:   "test-taskrun-skip",
					Bundle: "quay.io/redhat-appstudio/example-tekton-bundle:test",
				},
			},
			Status: tektonv1beta1.TaskRunStatus{
				TaskRunStatusFields: tektonv1beta1.TaskRunStatusFields{
					StartTime:      &metav1.Time{Time: now.Add(5 * time.Minute)},
					CompletionTime: &metav1.Time{Time: now.Add(10 * time.Minute)},
					TaskRunResults: []tektonv1beta1.TaskRunResult{
						{
<<<<<<< HEAD
							Name: "HACBS_TEST_OUTPUT",
=======
							Name: "TEST_OUTPUT",
>>>>>>> 88a4ba84
							Value: *tektonv1beta1.NewArrayOrString(`{
											"result": "SKIPPED",
											"timestamp": "1665405318",
											"failures": 0,
											"successes": 0,
											"warnings": 0
										}`),
						},
					},
				},
			},
		}

		pipelineRun = &tektonv1beta1.PipelineRun{
			ObjectMeta: metav1.ObjectMeta{
				Name:      "test-pipelinerun",
				Namespace: "default",
				Labels: map[string]string{
					"appstudio.openshift.io/component":               "devfile-sample-go-basic",
					"test.appstudio.openshift.io/scenario":           "example-pass",
					"pac.test.appstudio.openshift.io/git-provider":   "github",
					"pac.test.appstudio.openshift.io/url-org":        "devfile-sample",
					"pac.test.appstudio.openshift.io/url-repository": "devfile-sample-go-basic",
					"pac.test.appstudio.openshift.io/sha":            "12a4a35ccd08194595179815e4646c3a6c08bb77",
					"pac.test.appstudio.openshift.io/event-type":     "pull_request",
				},
				Annotations: map[string]string{
					"pac.test.appstudio.openshift.io/repo-url": "https://github.com/devfile-sample/devfile-sample-go-basic",
				},
			},
			Status: tektonv1beta1.PipelineRunStatus{
				PipelineRunStatusFields: tektonv1beta1.PipelineRunStatusFields{
					StartTime: &metav1.Time{Time: time.Now()},
					ChildReferences: []tektonv1beta1.ChildStatusReference{
						{
							Name:             successfulTaskRun.Name,
							PipelineTaskName: "pipeline1-task1",
						},
						{
							Name:             skippedTaskRun.Name,
							PipelineTaskName: "pipeline1-task2",
						},
					},
				},
			},
		}
	})

	Context("when provided GitHub app credentials", func() {

		var secretData map[string][]byte

		BeforeEach(func() {
			pipelineRun.Annotations["pac.test.appstudio.openshift.io/installation-id"] = "123"

			secretData = map[string][]byte{
				"github-application-id": []byte("456"),
				"github-private-key":    []byte("example-private-key"),
			}

			mockK8sClient = &MockK8sClient{
				getInterceptor: func(key client.ObjectKey, obj client.Object) {
					if secret, ok := obj.(*v1.Secret); ok {
						secret.Data = secretData
					}
					if taskRun, ok := obj.(*tektonv1beta1.TaskRun); ok {
						if key.Name == successfulTaskRun.Name {
							taskRun.Status = successfulTaskRun.Status
						} else if key.Name == failedTaskRun.Name {
							taskRun.Status = failedTaskRun.Status
						} else if key.Name == skippedTaskRun.Name {
							taskRun.Status = skippedTaskRun.Status
						}
					}
				},
				listInterceptor: func(list client.ObjectList) {},
			}

			mockGitHubClient = &MockGitHubClient{}
			reporter = status.NewGitHubReporter(logr.Discard(), mockK8sClient, status.WithGitHubClient(mockGitHubClient))
		})

		It("doesn't report status for non-pull request events", func() {
			delete(pipelineRun.Labels, "pac.test.appstudio.openshift.io/event-type")
			Expect(reporter.ReportStatus(mockK8sClient, context.TODO(), pipelineRun)).To(BeNil())
		})

		It("doesn't report status when the credentials are invalid/missing", func() {
			// Invalid installation ID value
			pipelineRun.Annotations["pac.test.appstudio.openshift.io/installation-id"] = "bad-installation-id"
			err := reporter.ReportStatus(mockK8sClient, context.TODO(), pipelineRun)
			Expect(err).ToNot(BeNil())
			pipelineRun.Annotations["pac.test.appstudio.openshift.io/installation-id"] = "123"

			// Invalid app ID value
			secretData["github-application-id"] = []byte("bad-app-id")
			err = reporter.ReportStatus(mockK8sClient, context.TODO(), pipelineRun)
			Expect(err).ToNot(BeNil())
			secretData["github-application-id"] = []byte("456")

			// Missing app ID value
			delete(secretData, "github-application-id")
			err = reporter.ReportStatus(mockK8sClient, context.TODO(), pipelineRun)
			Expect(err).ToNot(BeNil())
			secretData["github-application-id"] = []byte("456")

			// Missing private key
			delete(secretData, "github-private-key")
			err = reporter.ReportStatus(mockK8sClient, context.TODO(), pipelineRun)
			Expect(err).ToNot(BeNil())
		})

		It("reports status via CheckRuns", func() {
			// Create an in progress CheckRun
			Expect(reporter.ReportStatus(mockK8sClient, context.TODO(), pipelineRun)).To(BeNil())
			Expect(mockGitHubClient.CreateCheckRunResult.cra.Title).To(Equal("example-pass has started"))
			Expect(mockGitHubClient.CreateCheckRunResult.cra.Conclusion).To(Equal(""))
			Expect(mockGitHubClient.CreateCheckRunResult.cra.ExternalID).To(Equal(pipelineRun.Name))
			Expect(mockGitHubClient.CreateCheckRunResult.cra.Owner).To(Equal("devfile-sample"))
			Expect(mockGitHubClient.CreateCheckRunResult.cra.Repository).To(Equal("devfile-sample-go-basic"))
			Expect(mockGitHubClient.CreateCheckRunResult.cra.SHA).To(Equal("12a4a35ccd08194595179815e4646c3a6c08bb77"))
			Expect(mockGitHubClient.CreateCheckRunResult.cra.Name).To(Equal("Red Hat Trusted App Test / devfile-sample-go-basic / example-pass"))
			Expect(mockGitHubClient.CreateCheckRunResult.cra.StartTime.IsZero()).To(BeFalse())
			Expect(mockGitHubClient.CreateCheckRunResult.cra.CompletionTime.IsZero()).To(BeTrue())
			Expect(mockGitHubClient.CreateCheckRunResult.cra.Text).To(Equal(""))

			// Update existing CheckRun w/success
			setPipelineRunOutcome(pipelineRun, successfulTaskRun)
			var id int64 = 1
			mockGitHubClient.GetCheckRunIDResult.ID = &id
			Expect(reporter.ReportStatus(mockK8sClient, context.TODO(), pipelineRun)).To(BeNil())
			Expect(mockGitHubClient.UpdateCheckRunResult.cra.Title).To(Equal("example-pass has succeeded"))
			Expect(mockGitHubClient.UpdateCheckRunResult.cra.Conclusion).To(Equal("success"))
			Expect(mockGitHubClient.UpdateCheckRunResult.cra.CompletionTime.IsZero()).To(BeFalse())
			Expect(mockGitHubClient.UpdateCheckRunResult.cra.Text).To(Equal("sample msg"))

			// Update existing CheckRun w/failure
			setPipelineRunOutcome(pipelineRun, failedTaskRun)
			Expect(reporter.ReportStatus(mockK8sClient, context.TODO(), pipelineRun)).To(BeNil())
			Expect(mockGitHubClient.UpdateCheckRunResult.cra.Title).To(Equal("example-pass has failed"))
			Expect(mockGitHubClient.UpdateCheckRunResult.cra.Conclusion).To(Equal("failure"))
		})
	})

	Context("when provided GitHub webhook integration credentials", func() {

		var secretData map[string][]byte
		var repo pacv1alpha1.Repository

		BeforeEach(func() {
			pipelineRun.Annotations["pac.test.appstudio.openshift.io/pull-request"] = "999"

			repo = pacv1alpha1.Repository{
				Spec: pacv1alpha1.RepositorySpec{
					URL: "https://github.com/devfile-sample/devfile-sample-go-basic",
					GitProvider: &pacv1alpha1.GitProvider{
						Secret: &pacv1alpha1.Secret{
							Name: "example-secret-name",
							Key:  "example-token",
						},
					},
				},
			}

			mockK8sClient = &MockK8sClient{
				getInterceptor: func(key client.ObjectKey, obj client.Object) {
					if secret, ok := obj.(*v1.Secret); ok {
						secret.Data = secretData
					}
					if taskRun, ok := obj.(*tektonv1beta1.TaskRun); ok {
						if key.Name == successfulTaskRun.Name {
							taskRun.Status = successfulTaskRun.Status
						} else if key.Name == failedTaskRun.Name {
							taskRun.Status = failedTaskRun.Status
						} else if key.Name == skippedTaskRun.Name {
							taskRun.Status = skippedTaskRun.Status
						}
					}
				},
				listInterceptor: func(list client.ObjectList) {
					if repoList, ok := list.(*pacv1alpha1.RepositoryList); ok {
						repoList.Items = []pacv1alpha1.Repository{repo}
					}
				},
			}

			secretData = map[string][]byte{
				"example-token": []byte("example-personal-access-token"),
			}

			mockGitHubClient = &MockGitHubClient{}
			reporter = status.NewGitHubReporter(logr.Discard(), mockK8sClient, status.WithGitHubClient(mockGitHubClient))
		})

		It("doesn't report status for non-pull request events", func() {
			delete(pipelineRun.Labels, "pac.test.appstudio.openshift.io/event-type")
			Expect(reporter.ReportStatus(mockK8sClient, context.TODO(), pipelineRun)).To(BeNil())
		})

		It("creates a comment for a succeeded PipelineRun", func() {
			pipelineRun.Status.SetCondition(&apis.Condition{
				Type:   apis.ConditionSucceeded,
				Status: "True",
			})
			Expect(reporter.ReportStatus(mockK8sClient, context.TODO(), pipelineRun)).To(BeNil())
			Expect(mockGitHubClient.CreateCommentResult.body).To(ContainSubstring("# example-pass has succeeded"))
			Expect(mockGitHubClient.CreateCommentResult.issueNumber).To(Equal(999))
		})

		It("creates a comment for a failed PipelineRun", func() {
			setPipelineRunOutcome(pipelineRun, failedTaskRun)
			Expect(reporter.ReportStatus(mockK8sClient, context.TODO(), pipelineRun)).To(BeNil())
			called := strings.Contains(mockGitHubClient.CreateCommentResult.body, "# example-pass has failed")
			Expect(called).To(BeTrue())
			Expect(mockGitHubClient.CreateCommentResult.issueNumber).To(Equal(999))
		})

		It("doesn't create a comment for non-completed PipelineRuns", func() {
			Expect(reporter.ReportStatus(mockK8sClient, context.TODO(), pipelineRun)).To(BeNil())
			Expect(mockGitHubClient.CreateCommentResult.body).To(Equal(""))
			Expect(mockGitHubClient.CreateCommentResult.issueNumber).To(Equal(0))
		})

		It("creates a commit status", func() {
			// In progress
			Expect(reporter.ReportStatus(mockK8sClient, context.TODO(), pipelineRun)).To(BeNil())
			Expect(mockGitHubClient.CreateCommitStatusResult.state).To(Equal("pending"))
			Expect(mockGitHubClient.CreateCommitStatusResult.description).To(Equal("example-pass has started"))
			Expect(mockGitHubClient.CreateCommitStatusResult.statusContext).To(Equal("Red Hat Trusted App Test / devfile-sample-go-basic / example-pass"))

			// Success
			pipelineRun.Status.SetCondition(&apis.Condition{
				Type:   apis.ConditionSucceeded,
				Status: "True",
			})
			Expect(reporter.ReportStatus(mockK8sClient, context.TODO(), pipelineRun)).To(BeNil())
			Expect(mockGitHubClient.CreateCommitStatusResult.state).To(Equal("success"))
			Expect(mockGitHubClient.CreateCommitStatusResult.description).To(Equal("example-pass has succeeded"))
			Expect(mockGitHubClient.CreateCommitStatusResult.statusContext).To(Equal("Red Hat Trusted App Test / devfile-sample-go-basic / example-pass"))

			// Failure
			setPipelineRunOutcome(pipelineRun, failedTaskRun)
			Expect(reporter.ReportStatus(mockK8sClient, context.TODO(), pipelineRun)).To(BeNil())
			Expect(mockGitHubClient.CreateCommitStatusResult.state).To(Equal("failure"))
			Expect(mockGitHubClient.CreateCommitStatusResult.description).To(Equal("example-pass has failed"))
			Expect(mockGitHubClient.CreateCommitStatusResult.statusContext).To(Equal("Red Hat Trusted App Test / devfile-sample-go-basic / example-pass"))
		})
	})

})<|MERGE_RESOLUTION|>--- conflicted
+++ resolved
@@ -2,10 +2,11 @@
 
 import (
 	"context"
+	"strings"
+	"time"
+
 	"k8s.io/apimachinery/pkg/api/meta"
 	"k8s.io/apimachinery/pkg/runtime"
-	"strings"
-	"time"
 
 	"github.com/go-logr/logr"
 	. "github.com/onsi/ginkgo/v2"
@@ -220,11 +221,7 @@
 					CompletionTime: &metav1.Time{Time: now.Add(5 * time.Minute)},
 					TaskRunResults: []tektonv1beta1.TaskRunResult{
 						{
-<<<<<<< HEAD
-							Name: "HACBS_TEST_OUTPUT",
-=======
 							Name: "TEST_OUTPUT",
->>>>>>> 88a4ba84
 							Value: *tektonv1beta1.NewArrayOrString(`{
 											"result": "SUCCESS",
 											"timestamp": "1665405318",
@@ -255,11 +252,7 @@
 					CompletionTime: &metav1.Time{Time: now.Add(5 * time.Minute)},
 					TaskRunResults: []tektonv1beta1.TaskRunResult{
 						{
-<<<<<<< HEAD
-							Name: "HACBS_TEST_OUTPUT",
-=======
 							Name: "TEST_OUTPUT",
->>>>>>> 88a4ba84
 							Value: *tektonv1beta1.NewArrayOrString(`{
 											"result": "FAILURE",
 											"timestamp": "1665405317",
@@ -290,11 +283,7 @@
 					CompletionTime: &metav1.Time{Time: now.Add(10 * time.Minute)},
 					TaskRunResults: []tektonv1beta1.TaskRunResult{
 						{
-<<<<<<< HEAD
-							Name: "HACBS_TEST_OUTPUT",
-=======
 							Name: "TEST_OUTPUT",
->>>>>>> 88a4ba84
 							Value: *tektonv1beta1.NewArrayOrString(`{
 											"result": "SKIPPED",
 											"timestamp": "1665405318",
