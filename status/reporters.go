package status

import (
	"context"
	"errors"
	"fmt"
	"strconv"
	"time"

	"github.com/go-logr/logr"
	pacv1alpha1 "github.com/openshift-pipelines/pipelines-as-code/pkg/apis/pipelinesascode/v1alpha1"
	"github.com/redhat-appstudio/integration-service/git/github"
	"github.com/redhat-appstudio/integration-service/gitops"
	"github.com/redhat-appstudio/integration-service/helpers"
	tektonv1beta1 "github.com/tektoncd/pipeline/pkg/apis/pipeline/v1beta1"
	v1 "k8s.io/api/core/v1"
	"k8s.io/apimachinery/pkg/types"
	"knative.dev/pkg/apis"
	"sigs.k8s.io/controller-runtime/pkg/client"
)

// GitHubReporter reports status back to GitHub for a PipelineRun.
type GitHubReporter struct {
	logger    logr.Logger
	k8sClient client.Reader
	client    github.ClientInterface
}

// GitHubReporterOption is used to extend GitHubReporter with optional parameters.
type GitHubReporterOption = func(r *GitHubReporter)

func WithGitHubClient(client github.ClientInterface) GitHubReporterOption {
	return func(r *GitHubReporter) {
		r.client = client
	}
}

// NewGitHubReporter returns a struct implementing the Reporter interface for GitHub
func NewGitHubReporter(logger logr.Logger, k8sClient client.Reader, opts ...GitHubReporterOption) *GitHubReporter {
	reporter := GitHubReporter{
		logger:    logger,
		k8sClient: k8sClient,
		client:    github.NewClient(logger),
	}

	for _, opt := range opts {
		opt(&reporter)
	}

	return &reporter
}

type appCredentials struct {
	AppID          int64
	InstallationID int64
	PrivateKey     []byte
}

func (r *GitHubReporter) getAppCredentials(ctx context.Context, pipelineRun *tektonv1beta1.PipelineRun) (*appCredentials, error) {
	var err error
	var found bool
	appInfo := appCredentials{}

	appInfo.InstallationID, err = strconv.ParseInt(pipelineRun.GetAnnotations()[gitops.PipelineAsCodeInstallationIDAnnotation], 10, 64)
	if err != nil {
		return nil, err
	}

	// Get the global pipelines as code secret
	pacSecret := v1.Secret{}
	err = r.k8sClient.Get(ctx, types.NamespacedName{Namespace: "pipelines-as-code", Name: "pipelines-as-code-secret"}, &pacSecret)
	if err != nil {
		return nil, err
	}

	// Get the App ID from the secret
	ghAppIDBytes, found := pacSecret.Data["github-application-id"]
	if !found {
		return nil, errors.New("failed to find github-application-id secret key")
	}

	appInfo.AppID, err = strconv.ParseInt(string(ghAppIDBytes), 10, 64)
	if err != nil {
		return nil, err
	}

	// Get the App's private key from the secret
	appInfo.PrivateKey, found = pacSecret.Data["github-private-key"]
	if !found {
		return nil, errors.New("failed to find github-private-key secret key")
	}

	return &appInfo, nil
}

func (r *GitHubReporter) getToken(ctx context.Context, pipelineRun *tektonv1beta1.PipelineRun) (string, error) {
	var err error

	// List all the Repository CRs in the PipelineRun's namespace
	repos := pacv1alpha1.RepositoryList{}
	if err = r.k8sClient.List(ctx, &repos, &client.ListOptions{Namespace: pipelineRun.Namespace}); err != nil {
		return "", err
	}

	// Get the full repo URL
	url, found := pipelineRun.GetAnnotations()[gitops.PipelineAsCodeRepoURLAnnotation]
	if !found {
		return "", fmt.Errorf("PipelineRun annotation not found %q", gitops.PipelineAsCodeRepoURLAnnotation)
	}

	// Find a Repository CR with a matching URL and get its secret details
	var repoSecret *pacv1alpha1.Secret
	for _, repo := range repos.Items {
		if url == repo.Spec.URL {
			repoSecret = repo.Spec.GitProvider.Secret
			break
		}
	}

	if repoSecret == nil {
		return "", fmt.Errorf("failed to find a Repository matching URL: %q", url)
	}

	// Get the pipelines as code secret from the PipelineRun's namespace
	pacSecret := v1.Secret{}
	err = r.k8sClient.Get(ctx, types.NamespacedName{Namespace: pipelineRun.Namespace, Name: repoSecret.Name}, &pacSecret)
	if err != nil {
		return "", err
	}

	// Get the personal access token from the secret
	token, found := pacSecret.Data[repoSecret.Key]
	if !found {
		return "", fmt.Errorf("failed to find %s secret key", repoSecret.Key)
	}

	return string(token), nil
}

<<<<<<< HEAD
func (r *GitHubReporter) createCheckRunAdapter(pipelineRun *tektonv1beta1.PipelineRun) (*github.CheckRunAdapter, error) {
	labels := pipelineRun.GetLabels()

	scenario, found := labels[gitops.ApplicationSnapshotTestScenarioLabel]
=======
func (r *GitHubPipelineRunReporter) createCheckRunAdapter() (*github.CheckRunAdapter, error) {
	scenario, found := r.pipelineRun.GetLabels()[gitops.SnapshotTestScenarioLabel]
>>>>>>> effaf890
	if !found {
		return nil, fmt.Errorf("PipelineRun label not found %q", gitops.SnapshotTestScenarioLabel)
	}

<<<<<<< HEAD
	component, found := labels[gitops.ApplicationSnapshotComponentLabel]
=======
	component, found := r.pipelineRun.GetLabels()[gitops.SnapshotComponentLabel]
>>>>>>> effaf890
	if !found {
		return nil, fmt.Errorf("PipelineRun label not found %q", gitops.SnapshotComponentLabel)
	}

	owner, found := labels[gitops.PipelineAsCodeURLOrgLabel]
	if !found {
		return nil, fmt.Errorf("PipelineRun label not found %q", gitops.PipelineAsCodeURLOrgLabel)
	}

	repo, found := labels[gitops.PipelineAsCodeURLRepositoryLabel]
	if !found {
		return nil, fmt.Errorf("PipelineRun label not found %q", gitops.PipelineAsCodeURLRepositoryLabel)
	}

	SHA, found := labels[gitops.PipelineAsCodeSHALabel]
	if !found {
		return nil, fmt.Errorf("PipelineRun label not found %q", gitops.PipelineAsCodeSHALabel)
	}

	var title, conclusion string
	succeeded := pipelineRun.Status.GetCondition(apis.ConditionSucceeded)

	if succeeded.IsUnknown() {
		title = scenario + " has started"
	} else {
		outcome, err := helpers.CalculateIntegrationPipelineRunOutcome(r.logger, pipelineRun)

		if err != nil {
			return nil, err
		}

		if outcome {
			title = scenario + " has succeeded"
			conclusion = "success"
		} else {
			title = scenario + " has failed"
			conclusion = "failure"
		}
	}

	results, err := helpers.GetHACBSTestResultsFromPipelineRun(r.logger, pipelineRun)
	if err != nil {
		return nil, err
	}

	summary, err := FormatSummary(results)
	if err != nil {
		return nil, err
	}

	startTime := time.Time{}
	if start := pipelineRun.Status.StartTime; start != nil {
		startTime = start.Time
	}

	completionTime := time.Time{}
	if complete := pipelineRun.Status.CompletionTime; complete != nil {
		completionTime = complete.Time
	}

	text := ""
	if !succeeded.IsUnknown() {
		text = succeeded.Message
	}

	return &github.CheckRunAdapter{
		Owner:          owner,
		Repository:     repo,
		Name:           NamePrefix + " / " + component + " / " + scenario,
		SHA:            SHA,
		ExternalID:     pipelineRun.Name,
		Conclusion:     conclusion,
		Title:          title,
		Summary:        summary,
		Text:           text,
		StartTime:      startTime,
		CompletionTime: completionTime,
	}, nil
}

func (r *GitHubReporter) createCommitStatus(ctx context.Context, pipelineRun *tektonv1beta1.PipelineRun) error {
	var (
		state       string
		description string
	)

	labels := pipelineRun.GetLabels()

	scenario, found := labels[gitops.ApplicationSnapshotTestScenarioLabel]
	if !found {
		return fmt.Errorf("PipelineRun label not found %q", gitops.ApplicationSnapshotTestScenarioLabel)
	}

	component, found := labels[gitops.ApplicationSnapshotComponentLabel]
	if !found {
		return fmt.Errorf("PipelineRun label not found %q", gitops.ApplicationSnapshotComponentLabel)
	}

	owner, found := labels[gitops.PipelineAsCodeURLOrgLabel]
	if !found {
		return fmt.Errorf("PipelineRun label not found %q", gitops.PipelineAsCodeURLOrgLabel)
	}

	repo, found := labels[gitops.PipelineAsCodeURLRepositoryLabel]
	if !found {
		return fmt.Errorf("PipelineRun label not found %q", gitops.PipelineAsCodeURLRepositoryLabel)
	}

	SHA, found := labels[gitops.PipelineAsCodeSHALabel]
	if !found {
		return fmt.Errorf("PipelineRun label not found %q", gitops.PipelineAsCodeSHALabel)
	}

	statusContext := NamePrefix + " / " + component + " / " + scenario

	succeeded := pipelineRun.Status.GetCondition(apis.ConditionSucceeded)

	if succeeded.IsUnknown() {
		state = "pending"
		description = scenario + " has started"
	} else {
		outcome, err := helpers.CalculateIntegrationPipelineRunOutcome(r.logger, pipelineRun)
		if err != nil {
			return err
		}

		if outcome {
			state = "success"
			description = scenario + " has succeeded"
		} else {
			state = "failure"
			description = scenario + " has failed"
		}
	}

	_, err := r.client.CreateCommitStatus(ctx, owner, repo, SHA, state, description, statusContext)
	if err != nil {
		return err
	}

	return nil
}

func (r *GitHubReporter) createComment(ctx context.Context, pipelineRun *tektonv1beta1.PipelineRun) error {
	labels := pipelineRun.GetLabels()

	succeeded := pipelineRun.Status.GetCondition(apis.ConditionSucceeded)
	if succeeded.IsUnknown() {
		return nil
	}

	scenario, found := labels[gitops.ApplicationSnapshotTestScenarioLabel]
	if !found {
		return fmt.Errorf("PipelineRun label not found %q", gitops.ApplicationSnapshotTestScenarioLabel)
	}

	owner, found := labels[gitops.PipelineAsCodeURLOrgLabel]
	if !found {
		return fmt.Errorf("PipelineRun label not found %q", gitops.PipelineAsCodeURLOrgLabel)
	}

	repo, found := labels[gitops.PipelineAsCodeURLRepositoryLabel]
	if !found {
		return fmt.Errorf("PipelineRun label not found %q", gitops.PipelineAsCodeURLRepositoryLabel)
	}

	issueNumberStr, found := pipelineRun.GetAnnotations()[gitops.PipelineAsCodePullRequestAnnotation]
	if !found {
		return fmt.Errorf("PipelineRun label not found %q", gitops.PipelineAsCodeURLRepositoryLabel)
	}

	issueNumber, err := strconv.Atoi(issueNumberStr)
	if err != nil {
		return err
	}

	results, err := helpers.GetHACBSTestResultsFromPipelineRun(r.logger, pipelineRun)
	if err != nil {
		return err
	}

	outcome, err := helpers.CalculateIntegrationPipelineRunOutcome(r.logger, pipelineRun)
	if err != nil {
		return err
	}

	var title string
	if outcome {
		title = scenario + " has succeeded"
	} else {
		title = scenario + " has failed"
	}

	comment, err := FormatComment(title, results)
	if err != nil {
		return err
	}

	_, err = r.client.CreateComment(ctx, owner, repo, issueNumber, comment)
	if err != nil {
		return err
	}

	return nil
}

// ReportStatus creates/updates CheckRuns when using GitHub App integration.
// When using GitHub webhook integration a commit status and, in some cases, a comment is created.
func (r *GitHubReporter) ReportStatus(ctx context.Context, pipelineRun *tektonv1beta1.PipelineRun) error {
	if !helpers.HasLabelWithValue(pipelineRun, gitops.PipelineAsCodeEventTypeLabel, gitops.PipelineAsCodePullRequestType) {
		return nil
	}

	if helpers.HasAnnotation(pipelineRun, gitops.PipelineAsCodeInstallationIDAnnotation) {
		creds, err := r.getAppCredentials(ctx, pipelineRun)
		if err != nil {
			return err
		}

		token, err := r.client.CreateAppInstallationToken(ctx, creds.AppID, creds.InstallationID, creds.PrivateKey)
		if err != nil {
			return err
		}

		r.client.SetOAuthToken(ctx, token)

		checkRun, err := r.createCheckRunAdapter(pipelineRun)
		if err != nil {
			return err
		}

		checkRunID, err := r.client.GetCheckRunID(ctx, checkRun.Owner, checkRun.Repository, checkRun.SHA, checkRun.ExternalID, creds.AppID)
		if err != nil {
			return err
		}

		if checkRunID == nil {
			_, err = r.client.CreateCheckRun(ctx, checkRun)
		} else {
			err = r.client.UpdateCheckRun(ctx, *checkRunID, checkRun)
		}

		if err != nil {
			return err
		}
	} else {
		token, err := r.getToken(ctx, pipelineRun)
		if err != nil {
			return err
		}

		r.client.SetOAuthToken(ctx, token)

		err = r.createCommitStatus(ctx, pipelineRun)
		if err != nil {
			return err
		}

		err = r.createComment(ctx, pipelineRun)
		if err != nil {
			return err
		}
	}

	return nil
}<|MERGE_RESOLUTION|>--- conflicted
+++ resolved
@@ -137,24 +137,15 @@
 	return string(token), nil
 }
 
-<<<<<<< HEAD
 func (r *GitHubReporter) createCheckRunAdapter(pipelineRun *tektonv1beta1.PipelineRun) (*github.CheckRunAdapter, error) {
 	labels := pipelineRun.GetLabels()
 
-	scenario, found := labels[gitops.ApplicationSnapshotTestScenarioLabel]
-=======
-func (r *GitHubPipelineRunReporter) createCheckRunAdapter() (*github.CheckRunAdapter, error) {
-	scenario, found := r.pipelineRun.GetLabels()[gitops.SnapshotTestScenarioLabel]
->>>>>>> effaf890
+	scenario, found := labels[gitops.SnapshotTestScenarioLabel]
 	if !found {
 		return nil, fmt.Errorf("PipelineRun label not found %q", gitops.SnapshotTestScenarioLabel)
 	}
 
-<<<<<<< HEAD
-	component, found := labels[gitops.ApplicationSnapshotComponentLabel]
-=======
-	component, found := r.pipelineRun.GetLabels()[gitops.SnapshotComponentLabel]
->>>>>>> effaf890
+	component, found := labels[gitops.SnapshotComponentLabel]
 	if !found {
 		return nil, fmt.Errorf("PipelineRun label not found %q", gitops.SnapshotComponentLabel)
 	}
@@ -243,14 +234,14 @@
 
 	labels := pipelineRun.GetLabels()
 
-	scenario, found := labels[gitops.ApplicationSnapshotTestScenarioLabel]
-	if !found {
-		return fmt.Errorf("PipelineRun label not found %q", gitops.ApplicationSnapshotTestScenarioLabel)
-	}
-
-	component, found := labels[gitops.ApplicationSnapshotComponentLabel]
-	if !found {
-		return fmt.Errorf("PipelineRun label not found %q", gitops.ApplicationSnapshotComponentLabel)
+	scenario, found := labels[gitops.SnapshotTestScenarioLabel]
+	if !found {
+		return fmt.Errorf("PipelineRun label not found %q", gitops.SnapshotTestScenarioLabel)
+	}
+
+	component, found := labels[gitops.SnapshotComponentLabel]
+	if !found {
+		return fmt.Errorf("PipelineRun label not found %q", gitops.SnapshotComponentLabel)
 	}
 
 	owner, found := labels[gitops.PipelineAsCodeURLOrgLabel]
@@ -306,9 +297,9 @@
 		return nil
 	}
 
-	scenario, found := labels[gitops.ApplicationSnapshotTestScenarioLabel]
-	if !found {
-		return fmt.Errorf("PipelineRun label not found %q", gitops.ApplicationSnapshotTestScenarioLabel)
+	scenario, found := labels[gitops.SnapshotTestScenarioLabel]
+	if !found {
+		return fmt.Errorf("PipelineRun label not found %q", gitops.SnapshotTestScenarioLabel)
 	}
 
 	owner, found := labels[gitops.PipelineAsCodeURLOrgLabel]
